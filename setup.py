--- conflicted
+++ resolved
@@ -8,13 +8,7 @@
 install_requires=[
         'pandas==1.3.2',
         'hydra-core',
-<<<<<<< HEAD
-        'numpy',
-=======
-        'torch',
-        'transformers',
         'numpy==1.20.3',
->>>>>>> 2733153d
         'regex',
         'matplotlib',
         'tqdm',
